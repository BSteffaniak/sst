--- conflicted
+++ resolved
@@ -9,12 +9,6 @@
     };
   },
   async run() {
-<<<<<<< HEAD
-    const site = new sst.aws.Nextjs("Web", {
-      warm: 5,
-    });
-=======
     const site = new sst.aws.Nextjs("Web");
->>>>>>> 46165571
   },
 });